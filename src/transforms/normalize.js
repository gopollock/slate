
import Schema from '../models/schema'
import { default as defaultSchema } from '../plugins/schema'

/**
 * Normalize the state with a schema.
 *
 * @param {Transform} transform
 * @param {Schema} schema
 * @return {Transform}
 */

export function normalizeWith(transform, schema) {
  const { state } = transform
  const { document } = state
  return schema.__normalize(transform, document, null)
}

/**
<<<<<<< HEAD
 * Normalize the state using the core schema.
 * TODO: calling this transform should be useless
 *
 * @param {Transform} transform
 * @return {Transform}
 */

export function normalize(transform) {
  return transform.normalizeWith(defaultSchema)
  /*
  let { state } = transform
  let { document, selection } = state
  let failure

  // Normalize all of the document's nodes.
  document.filterDescendantsDeep((node) => {
    if (failure = node.validate(SCHEMA)) {
      const { value, rule } = failure
      rule.normalize(transform, node, value)
    }
  })

  // Normalize the document itself.
  if (failure = document.validate(SCHEMA)) {
    const { value, rule } = failure
    rule.normalize(transform, document, value)
  }

  // Normalize the selection.
  // TODO: turn this into schema rules.
  state = transform.state
  document = state.document
  let nextSelection = selection.normalize(document)
  if (!selection.equals(nextSelection)) transform.setSelection(selection)
  return transform
  */
}

/**
=======
>>>>>>> 81bb5ea8
 * Normalize the selection.
 *
 * @param {Transform} transform
 * @return {Transform}
 */

export function normalizeSelection(transform) {
  let { state } = transform
  let { document, selection } = state
  selection = selection.normalize(document)
  state = state.merge({ selection })
  transform.state = state
  return transform
}<|MERGE_RESOLUTION|>--- conflicted
+++ resolved
@@ -1,4 +1,3 @@
-
 import Schema from '../models/schema'
 import { default as defaultSchema } from '../plugins/schema'
 
@@ -17,7 +16,6 @@
 }
 
 /**
-<<<<<<< HEAD
  * Normalize the state using the core schema.
  * TODO: calling this transform should be useless
  *
@@ -57,8 +55,6 @@
 }
 
 /**
-=======
->>>>>>> 81bb5ea8
  * Normalize the selection.
  *
  * @param {Transform} transform
