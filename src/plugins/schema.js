import Schema from '../models/schema'
import Text from '../models/text'

/*
    This module contains the default schema to normalize documents
 */

function isInlineVoid(node) {
  return (node.kind == 'inline' && node.isVoid)
}

/**
 * A default schema rule to only allow block nodes in documents.
 *
 * @type {Object}
 */

const DOCUMENT_CHILDREN_RULE = {
  match: (node) => {
    return node.kind == 'document'
  },
  validate: (document) => {
    const { nodes } = document
    const invalids = nodes.filter(n => n.kind != 'block')
    return invalids.size ? invalids : null
  },
  normalize: (transform, document, invalids) => {
    return invalids.reduce((t, n) => t.removeNodeByKey(n.key, { normalize: false }), transform)
  }
}

/**
 * A default schema rule to only allow block, inline and text nodes in blocks.
 *
 * @type {Object}
 */

const BLOCK_CHILDREN_RULE = {
  match: (node) => {
    return node.kind == 'block'
  },
  validate: (block) => {
    const { nodes } = block
    const invalids = nodes.filter(n => n.kind != 'block' && n.kind != 'inline' && n.kind != 'text')
    return invalids.size ? invalids : null
  },
  normalize: (transform, block, invalids) => {
    return invalids.reduce((t, n) => t.removeNodeByKey(n.key, { normalize: false }), transform)
  }
}

/**
 * A default schema rule to have at least one text node in blocks/inlines
 *
 * @type {Object}
 */

const MIN_TEXT_RULE = {
    match: (object) => {
      return object.kind == 'block' || object.kind == 'inline'
    },
    validate: (node) => {
      const { nodes } = node
      return nodes.size === 0 ? true : null
    },
    normalize: (transform, node) => {
      return transform.insertNodeByKey(node.key, 0, Text.create(), { normalize: false })
    }
}

/**
 * A default schema rule to only allow inline and text nodes in inlines.
 *
 * @type {Object}
 */

const INLINE_CHILDREN_RULE = {
  match: (object) => {
    return object.kind == 'inline'
  },
  validate: (inline) => {
    const { nodes } = inline
    const invalids = nodes.filter(n => n.kind != 'inline' && n.kind != 'text')
    return invalids.size ? invalids : null
},
  normalize: (transform, inline, invalids) => {
    return invalids.reduce((t, n) => t.removeNodeByKey(n.key, { normalize: false }), transform)
  }
}

/**
 * A default schema rule to ensure that inline nodes are not empty
 *
 * @type {Object}
 */

const INLINE_NO_EMPTY = {
  match: (object) => {
    return object.kind == 'block'
  },
  validate: (block) => {
    return block.nodes.some((child) => {
      return child.kind == 'inline' && child.text == ''
    })
  },
<<<<<<< HEAD
  normalize: (transform, node) => {
    return transform.removeNodeByKey(node.key)
=======
  normalize: (transform, block) => {
    return block.nodes.reduce((tr, child, index) => {
      if (child.kind == 'inline' && child.text == '') {
        return transform
          .removeNodeByKey(child.key, { normalize: false })
          .insertNodeByKey(block.key, index, Text.createFromString(''), { normalize: false })
      } else {
        return tr
      }
    }, transform)
>>>>>>> b64681aa
  }
}

/**
 * A default schema rule to ensure that void nodes contain a single space of content.
 *
 * @type {Object}
 */

const INLINE_VOID_TEXT_RULE = {
  match: (object) => {
    return (object.kind == 'inline' || object.kind == 'block') && object.isVoid
  },
  validate: (node) => {
    return node.text !== ' ' || node.nodes.size !== 1
  },
  normalize: (transform, node, result) => {
      transform = node.nodes.reduce((t, child) => {
          return t.removeNodeByKey(child.key, { normalize: false })
      }, transform)

      return transform.insertNodeByKey(node.key, 0, Text.createFromString(' '), { normalize: false })
  }
}

/**
 * A default schema rule to ensure that inline void nodes are surrounded with text nodes
 *
 * @type {Object}
 */

const INLINE_VOID_TEXTS_AROUND_RULE = {
  match: (object) => {
    return object.kind == 'block' || object.kind == 'inline'
  },
  validate: (block) => {
    const invalids = block.nodes.reduce((accu, child, index) => {
      if (child.kind === 'block' || !child.isVoid) {
        return accu
      }

      const prevNode = index > 0 ? block.nodes.get(index - 1) : null
      const nextNode = block.nodes.get(index + 1)

      const prev = (!prevNode || isInlineVoid(prevNode))
      const next = (!nextNode || isInlineVoid(nextNode.kind))

      if (next || prev) {
        accu.push({ next, prev, index })
      }

      return accu
    }, [])

    return invalids.length ? invalids : null
  },
  normalize: (transform, block, invalids) => {
    return invalids.reduce((t, { index, next, prev }) => {
      if (prev) t = transform.insertNodeByKey(block.key, index, Text.create(), { normalize: false })
      if (next) t = transform.insertNodeByKey(block.key, index + 1, Text.create(), { normalize: false })
      return t
    }, transform)
  }
}

/**
 * Join adjacent text nodes.
 *
 * @type {Object}
 */

const NO_ADJACENT_TEXT_RULE = {
  match: (object) => {
    return object.kind == 'block' || object.kind == 'inline'
  },
  validate: (node) => {
    const { nodes } = node
    const invalids = nodes
      .map((n, i) => {
        const next = nodes.get(i + 1)
        if (n.kind !== 'text' || !next || next.kind !== 'text') {
          return
        }

        return [n, next]
      })
      .filter(Boolean)

    return invalids.size ? invalids : null
  },
  normalize: (transform, node, pairs) => {
    return pairs
        // We reverse the list since we want to handle 3 consecutive text nodes
        .reverse()
        .reduce((t, pair) => {
          const [ first, second ] = pair
          return t.joinNodeByKey(second.key, first.key, { normalize: false })
        }, transform)
  }
}


/**
 * Prevent extra empty text nodes.
 *
 * @type {Object}
 */

const NO_EMPTY_TEXT_RULE = {
  match: (object) => {
    return object.kind == 'block' || object.kind == 'inline'
  },
  validate: (node) => {
    const { nodes } = node

    if (nodes.size <= 1) {
        return
    }

    const invalids = nodes
      .filter((desc, i) => {
        if (desc.kind != 'text' || desc.length > 0) {
            return
        }

        // Empty text nodes are only allowed near inline void node
        const next = nodes.get(i + 1)
        const prev = i > 0 ? nodes.get(i - 1) : null

        // If last one and previous is an inline void, we need to preserve it
        if (!next && isInlineVoid(prev)) {
            return
        }

        // If first one and next one is an inline, we preserve it
        if (!prev && isInlineVoid(next)) {
            return
        }

        // If surrounded by inline void, we preserve it
        if (next && prev && isInlineVoid(next) && isInlineVoid(prev)) {
            return
        }

        // Otherwise we remove it
        return true
      })

    return invalids.size ? invalids : null
  },
  normalize: (transform, node, invalids) => {
    return invalids.reduce((t, text) => {
        return t.removeNodeByKey(text.key, { normalize: false })
    }, transform)
  }
}

/**
 * The default schema.
 *
 * @type {Object}
 */

const schema = Schema.create({
  rules: [
    DOCUMENT_CHILDREN_RULE,
    BLOCK_CHILDREN_RULE,
    INLINE_CHILDREN_RULE,
    INLINE_VOID_TEXT_RULE,
    MIN_TEXT_RULE,
    INLINE_NO_EMPTY,
    INLINE_VOID_TEXTS_AROUND_RULE,
    NO_ADJACENT_TEXT_RULE,
    NO_EMPTY_TEXT_RULE
  ]
})

export default schema<|MERGE_RESOLUTION|>--- conflicted
+++ resolved
@@ -103,10 +103,6 @@
       return child.kind == 'inline' && child.text == ''
     })
   },
-<<<<<<< HEAD
-  normalize: (transform, node) => {
-    return transform.removeNodeByKey(node.key)
-=======
   normalize: (transform, block) => {
     return block.nodes.reduce((tr, child, index) => {
       if (child.kind == 'inline' && child.text == '') {
@@ -117,7 +113,6 @@
         return tr
       }
     }, transform)
->>>>>>> b64681aa
   }
 }
 
